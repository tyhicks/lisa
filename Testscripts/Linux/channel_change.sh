--- conflicted
+++ resolved
@@ -28,12 +28,9 @@
 suffix1=","
 prefix2="target_cpu="
 FailedCount=0
-<<<<<<< HEAD
 
 # Get distro information
 GetDistro
-=======
->>>>>>> 32eeed3f
 
 function Main() {
 	# Collect the vmbus and cpu id information from the system, and store in /tmp/lsvmbus.output
